"""Main script for running the vehicle tracking and analysis pipeline with enhanced stability."""
import argparse
import logging
from collections import defaultdict, deque
from tqdm import tqdm
import time as tm
import cv2
import numpy as np
import supervision as sv
import math

# Import our modules
from src.config import Config
from src.detection_and_tracking import DetectionTracker, filter_rider_persons
from src.kalman_filter import KalmanFilterManager
from src.zone_management import ZoneManager
from src.geometry_and_transforms import ViewTransformer
from src.annotators import AnnotationManager
from src.event_processing import EventProcessor
from src.io_utils import IOManager


def parse_arguments() -> argparse.Namespace:
    """Parse command line arguments."""
    parser = argparse.ArgumentParser(
        description="Vehicle Speed Estimation using Ultralytics and Supervision"
    )

    # Initialize config to get defaults
    config = Config()

    parser.add_argument(
        "--no_blend_zones",
        action="store_true",
        help="Disable the translucent curb-lane overlays drawn by blend_zone()"
    )
    parser.add_argument(
        "--initial_velocity_frames",
        default=2,
        type=int,
        choices=[2, 3],
        help="Number of frames to use for initial velocity calculation (default: 2)"
    )
    parser.add_argument(
        "--source_video_path",
        required=False,
        help="Path to the source video file",
        type=str,
        default=config.VIDEO_PATH
    )
    parser.add_argument(
        "--target_video_path",
        required=False,
        help="Path to the target video file (output)",
        type=str,
        default=config.OUTPUT_PATH
    )
    parser.add_argument(
        "--confidence_threshold",
        default=0.6,
        help="Confidence threshold for the model",
        type=float,
    )
    parser.add_argument(
        "--iou_threshold",
        default=0.4,
        help="IOU threshold for the model",
        type=float
    )
    parser.add_argument(
        "--num_future_predictions",
        default=config.DEFAULT_NUM_FUTURE_PREDICTIONS,
        help="Number of future points to predict per vehicle",
        type=int
    )
    parser.add_argument(
        "--future_prediction_interval",
        default=config.DEFAULT_FUTURE_PREDICTION_INTERVAL,
        help="Time interval (seconds) between future predictions",
        type=float
    )
    parser.add_argument(
        "--ttc_threshold",
        default=config.DEFAULT_TTC_THRESHOLD,
        help="Only show TTC if it's ≤ this value (in seconds)",
        type=float
    )
    parser.add_argument(
        "--zones_file",
        default=config.ENC_ZONE_CONFIG,
        help="YAML/JSON file with curb-lane polygons"
    )
    parser.add_argument(
        "--dump_zones_png",
        help="Write a PNG showing lane polygons over the first video frame, then exit"
    )
    parser.add_argument(
        "--tracker",
        choices=["strongsort", "bytetrack"],
        default="strongsort",
        help="Tracking backend to use (default: strongsort)",
    )
    parser.add_argument(
        "--segment_speed",
        action="store_true",
        help="Enable segment-based speed calibration (default: off)"
    )
    parser.add_argument(
        "--display_basic_info",
        action="store_true",
        help="Display basic info (ID, Class, Confidence) instead of speed/TTC"
    )
    parser.add_argument(
        "--detector_model",
        choices=["yolo", "rf_detr"],
        default="yolo",
        help="Object detection model to use (default: yolo)"
    )
    # New stability parameters
    parser.add_argument(
        "--speed_smoothing_window",
        default=5,
        type=int,
        help="Number of frames to use for speed smoothing (default: 5)"
    )
    parser.add_argument(
        "--max_acceleration",
        default=5.0,
        type=float,
        help="Maximum allowed acceleration in m/s² (default: 5.0)"
    )
    parser.add_argument(
        "--min_speed_threshold",
        default=0.1,
        type=float,
        help="Minimum speed threshold in m/s below which velocity is set to 0 (default: 0.1)"
    )

    return parser.parse_args()


def validate_detection_consistency(detections: sv.Detections, previous_detections: dict[int, np.ndarray],
                                 max_pixel_jump: float = 300.0) -> sv.Detections:
    """Validate detections to prevent ID switches and large position jumps."""
    if len(detections) == 0:
        return detections

    valid_mask = np.ones(len(detections), dtype=bool)

    for idx, tracker_id in enumerate(detections.tracker_id):
        if tracker_id in previous_detections:
            # Check for unrealistic position jumps
            current_center = detections.get_anchors_coordinates(sv.Position.CENTER)[idx]
            prev_center = previous_detections[tracker_id]

            distance = np.linalg.norm(current_center - prev_center)

            if distance > max_pixel_jump:
                # Mark as invalid - likely an ID switch or detection error
                valid_mask[idx] = False
                logging.warning(f"Tracker {tracker_id}: Large position jump detected ({distance:.1f} pixels)")

    return detections[valid_mask]


def main():
    """Main execution function."""
    # Parse arguments
    args = parse_arguments()

    # Initialize configuration
    config = Config()

    # Validate RF-DETR configuration if selected
    if args.detector_model == "rf_detr":
        try:
            config.validate_rf_detr_config()
            print(f"[RF-DETR] Using {config.RF_DETR_MODEL_TYPE} model with {config.RF_DETR_VARIANT} variant")
            if config.RF_DETR_MODEL_TYPE == "custom":
                print(f"[RF-DETR] Custom model: {config.RF_DETR_MODEL_PATH}")
                print(f"[RF-DETR] Custom classes: {config.RF_DETR_CUSTOM_CLASSES_PATH}")
        except (ValueError, FileNotFoundError) as e:
            print(f"[ERROR] RF-DETR configuration error: {e}")
            return

    # Set up logging
    logging.getLogger('ultralytics').setLevel(logging.CRITICAL)

    # Define master calibration function based on configuration
    model_type = config.SPEED_CALIBRATION_MODEL_TYPE.lower()

    if model_type in ["linear", "ransac_linear"]:
        def calibration_func(raw_speed_m_s: float) -> float:
            return config.SPEED_CALIBRATION_MODEL_A * raw_speed_m_s + config.SPEED_CALIBRATION_MODEL_B

    elif model_type == "poly2":
        # Parse polynomial coefficients
        try:
            coeffs = [float(x.strip()) for x in config.SPEED_CALIBRATION_POLY_COEFFS.split(',')]
            if len(coeffs) != 3:
                logging.warning(f"Invalid number of coefficients for poly2 model. Expected 3, got {len(coeffs)}. Using no calibration.")
                calibration_func = lambda x: x
            else:
                def calibration_func(raw_speed_m_s: float) -> float:
                    return coeffs[0] + coeffs[1] * raw_speed_m_s + coeffs[2] * (raw_speed_m_s**2)
        except Exception as e:
            logging.warning(f"Error parsing poly2 coefficients: {e}. Using no calibration.")
            calibration_func = lambda x: x

    elif model_type == "poly3":
        # Parse polynomial coefficients
        try:
            coeffs = [float(x.strip()) for x in config.SPEED_CALIBRATION_POLY_COEFFS.split(',')]
            if len(coeffs) != 4:
                logging.warning(f"Invalid number of coefficients for poly3 model. Expected 4, got {len(coeffs)}. Using no calibration.")
                calibration_func = lambda x: x
            else:
                def calibration_func(raw_speed_m_s: float) -> float:
                    return coeffs[0] + coeffs[1] * raw_speed_m_s + coeffs[2] * (raw_speed_m_s**2) + coeffs[3] * (raw_speed_m_s**3)
        except Exception as e:
            logging.warning(f"Error parsing poly3 coefficients: {e}. Using no calibration.")
            calibration_func = lambda x: x

    else:
        # Default: no calibration
        logging.warning(f"Unknown calibration model type: {model_type}. Using no calibration.")
        calibration_func = lambda x: x

    # Load zone configurations
    LEFT_ZONE_POLY, RIGHT_ZONE_POLY = Config.load_zones(args.zones_file)

    # Handle zone preview if requested
    if args.dump_zones_png:
        IOManager.dump_zones_png(
            args.source_video_path,
            args.dump_zones_png,
            LEFT_ZONE_POLY,
            RIGHT_ZONE_POLY
        )
        return

    # Load segment configurations if needed
    if args.segment_speed:
        ENTRY_LINE, EXIT_LINE = Config.load_segments(args.zones_file)

    # Get video info
    video_info = sv.VideoInfo.from_video_path(video_path=args.source_video_path)

    # Calculate clip frames
    clip_frames = min(
        int(video_info.fps * config.CLIP_SECONDS),
        video_info.total_frames
    )

    # Initialize components
    SOURCE, TARGET = config.get_source_target_points()

    # Detection and tracking
    detector_tracker = DetectionTracker(
        model_weights=config.MODEL_WEIGHTS,
        device=config.DEVICE,
        tracker_type=args.tracker,
        confidence_threshold=args.confidence_threshold,
        video_fps=video_info.fps,
        detector_model=args.detector_model,
        rf_detr_config=config.get_rf_detr_config() if args.detector_model == "rf_detr" else None
    )

    # Kalman filter manager with stability parameters
    kf_manager = KalmanFilterManager(
        speed_smoothing_window=args.speed_smoothing_window,
        max_acceleration=args.max_acceleration,
        min_speed_threshold=args.min_speed_threshold,
        initial_velocity_frames=args.initial_velocity_frames
    )

    # Zone management
    zone_manager = ZoneManager(
        LEFT_ZONE_POLY,
        RIGHT_ZONE_POLY,
        video_info.fps,
        config.ENCROACH_SECS,
        config.MOVE_THRESH_METRES
    )

    # Create masks if needed
    if not args.no_blend_zones:
        zone_manager.create_masks((video_info.resolution_wh[1], video_info.resolution_wh[0]))

    # Geometry and transforms
    polygon_zone = sv.PolygonZone(polygon=SOURCE)
    view_transformer = ViewTransformer(source=SOURCE, target=TARGET)

    # Annotation manager
    annotation_manager = AnnotationManager(
        thickness=2,
        text_scale=1,
        trace_length_seconds=3.0,
        video_fps=video_info.fps
    )

    # Event processor with calibration function
    event_processor = EventProcessor(
        video_fps=video_info.fps,
        collision_distance=config.COLLISION_DISTANCE,
        calibration_func=calibration_func
    )

    # IO manager using environment variable
    io_manager = IOManager(output_dir=config.RESULTS_OUTPUT_DIR)

    # State variables
    coordinates = defaultdict(lambda: deque(maxlen=video_info.fps))
    future_coordinates = defaultdict(list)
    csv_rows = []
    ttc_labels = defaultdict(list)
    ttc_event_count = 0

    last_seen_frame = {}
    previous_detections = {}  # Store previous detection positions
    MAX_AGE_FRAMES = int(video_info.fps * config.MAX_AGE_SECONDS)

    # Progress bar
    bar = tqdm(total=clip_frames, desc="Processing video", unit="frame")
    t0 = tm.time()

    # Main processing loop
    frame_generator = sv.get_video_frames_generator(source_path=args.source_video_path)

    with sv.VideoSink(args.target_video_path, video_info) as sink:
        for frame_idx, frame in enumerate(frame_generator):
            if frame_idx >= clip_frames:
                break

            bar.update(1)
            ttc_labels.clear()

            # Detect and track
            detections = detector_tracker.detect_and_track(
                frame,
                polygon_zone,
                args.iou_threshold
            )

            # Filter riders if needed
            detections = filter_rider_persons(detections, iou_thr=0.30)

            # Validate detection consistency
            detections = validate_detection_consistency(detections, previous_detections)

            # Update previous detections
            if len(detections) > 0:
                centers = detections.get_anchors_coordinates(sv.Position.CENTER)
                for idx, tid in enumerate(detections.tracker_id):
                    previous_detections[tid] = centers[idx]

            # Check encroachment
            new_enc_events = zone_manager.check_encroachment(
                detections,
                frame_idx,
                kf_manager.get_all_states()
            )

            # Update encroachment events with class names
            for event in new_enc_events:
                event['class_name'] = detector_tracker.get_class_name(event['class_id'])

            # Draw zones
            frame = zone_manager.draw_zones(frame, not args.no_blend_zones)

            # Update tracking state
            active_ids = set(detections.tracker_id.tolist() if len(detections) else [])

            # Update last seen frame
            for tid in active_ids:
                last_seen_frame[tid] = frame_idx

            # Process each detection
            points = detections.get_anchors_coordinates(anchor=sv.Position.CENTER)
            points = view_transformer.transform_points(points=points).astype(np.float32)

            for det_idx, (tracker_id, [x, y]) in enumerate(zip(detections.tracker_id, points)):
                # Update Kalman filter
                dt = 1 / video_info.fps
                kf = kf_manager.update_or_create(tracker_id, x, y, dt, frame_idx)

                # Apply speed calibration with stability
                kf_manager.apply_speed_calibration(tracker_id, calibration_func)

                # Get current state (now with calibrated and stabilized velocity)
                Xf, Yf, _, _ = kf.statePost.flatten()

                # Get smoothed velocity for display
                Vx_smooth, Vy_smooth = kf_manager.get_smoothed_velocity(tracker_id)

                # Process segment speed if enabled
                if args.segment_speed:
                    bbox = detections.xyxy[det_idx].astype(float)
                    p_cur = ((bbox[0] + bbox[2]) * 0.5, (bbox[1] + bbox[3]) * 0.5)

                    event_processor.process_segment_speed(
                        tracker_id, p_cur, (Xf, Yf), frame_idx,
                        ENTRY_LINE, EXIT_LINE
                    )

                # Store coordinates for visualization
                coordinates[tracker_id].append((x, y))

                # Update class mapping
                class_id = int(detections.class_id[det_idx])
                class_name = detector_tracker.get_class_name(class_id)
                event_processor.id_to_class[tracker_id] = class_name

                # Calculate TTC using smoothed velocities
                ttc_event = event_processor.calculate_ttc(
                    tracker_id,
                    kf_manager.get_all_states(),
                    last_seen_frame,
                    frame_idx,
                    MAX_AGE_FRAMES,
                    args.ttc_threshold
                )

                if ttc_event:
                    follower_class = event_processor.id_to_class.get(tracker_id, "unknown")
                    leader_class = event_processor.id_to_class.get(ttc_event['other_id'], "unknown")

                    event_processor.ttc_rows.append([
                        frame_idx,
                        tracker_id, follower_class,
                        ttc_event['other_id'], leader_class,
                        round(ttc_event['d_closest'], 2),
                        round(ttc_event['rel_speed'], 2),
                        round(ttc_event['t_star'], 2)
                    ])

                    ttc_labels[tracker_id] = [f"TTC->#{ttc_event['other_id']}:{ttc_event['t_star']:.1f}s"]
                    ttc_event_count += 1

                # Predict future positions using smoothed velocity
                future_positions = kf_manager.predict_future_positions(
                    tracker_id,
                    args.future_prediction_interval,
                    args.num_future_predictions
                )

                # Transform to pixel coordinates
                if future_positions:
                    future_positions_array = np.array(future_positions, dtype=np.float32)
                    predicted_pixels = view_transformer.inverse_transform_points(future_positions_array)
                    future_coordinates[tracker_id] = predicted_pixels.tolist()

            # Clean up old tracks
            to_remove = []
            for tid in list(kf_manager.get_all_states().keys()):
                last_seen = last_seen_frame.get(tid, None)
                if last_seen is None or (frame_idx - last_seen) > MAX_AGE_FRAMES:
                    to_remove.append(tid)

            for tid in to_remove:
                kf_manager.remove_tracker(tid)
                future_coordinates.pop(tid, None)
                last_seen_frame.pop(tid, None)
                previous_detections.pop(tid, None)

            # Generate labels and save metrics using smoothed speeds
            labels = []
<<<<<<< HEAD
=======
            for tracker_id in detections.tracker_id:
                # Get smoothed speed for display
                if tracker_id in kf_manager.get_all_states():
                    vx_smooth, vy_smooth = kf_manager.get_smoothed_velocity(tracker_id)
                    speed_ms = math.hypot(vx_smooth, vy_smooth)

                    # Get confidence and class info
                    det_idx = list(detections.tracker_id).index(tracker_id)
                    class_id = int(detections.class_id[det_idx])
                    class_name = detector_tracker.get_class_name(class_id)
                    conf = float(detections.confidence[det_idx])

                    # Only save metrics if speed is meaningful
                    if speed_ms >= args.min_speed_threshold:
                        csv_rows.append([
                            frame_idx,
                            int(tracker_id),
                            class_name,
                            conf,
                            round(speed_ms * 3.6, 2)  # Convert to km/h
                        ])

                    # Create label
                    # Around line 469 in main.py, modify this section:
                    if speed_ms < args.min_speed_threshold:
                        label = f"#{tracker_id} 0 km/h"
                    else:
                        # Add NaN check
                        if math.isnan(speed_ms) or math.isinf(speed_ms):
                            label = f"#{tracker_id} 0 km/h"
                        else:
                            label = f"#{tracker_id} {int(speed_ms * 3.6)} km/h"
>>>>>>> ab81f904

            for det_idx, tracker_id in enumerate(detections.tracker_id):
                class_id = int(detections.class_id[det_idx])
                class_name = detector_tracker.get_class_name(class_id)
                confidence = float(detections.confidence[det_idx])

                if args.display_basic_info:
                    # Basic info display mode
                    label = f"ID:{tracker_id} {class_name} ({confidence:.2f})"
                else:
                    # Speed and TTC display mode
                    if tracker_id in kf_manager.get_all_states():
                        vx_smooth, vy_smooth = kf_manager.get_smoothed_velocity(tracker_id)
                        speed_ms = math.hypot(vx_smooth, vy_smooth)

                        # Only save metrics if speed is meaningful
                        if speed_ms >= args.min_speed_threshold:
                            csv_rows.append([
                                frame_idx,
                                int(tracker_id),
                                class_name,
                                confidence,
                                round(speed_ms * 3.6, 2)  # Convert to km/h
                            ])

                        # Create speed label
                        if speed_ms < args.min_speed_threshold:
                            label = f"#{tracker_id} 0 km/h"
                        else:
                            label = f"#{tracker_id} {int(speed_ms * 3.6)} km/h"

                        # Add TTC info if available
                        if tracker_id in ttc_labels:
                            label += " | " + ttc_labels[tracker_id][0]
                    else:
                        # Fallback for trackers without Kalman state
                        label = f"#{tracker_id}"

                labels.append(label)


            # Draw segment lines if enabled
            if args.segment_speed:
                frame = annotation_manager.draw_segment_lines(frame, ENTRY_LINE, EXIT_LINE)

            # Annotate frame
            annotated_frame = annotation_manager.annotate_frame(
                frame, detections, labels, future_coordinates, active_ids
            )

            # Write frame
            sink.write_frame(annotated_frame)

            # Display if enabled
            if config.DISPLAY:
                display_frame = cv2.resize(annotated_frame, (1920, 1080))
                cv2.imshow("Preview", display_frame)
                if cv2.waitKey(1) & 0xFF == ord('q'):
                    break

        if config.DISPLAY:
            cv2.destroyAllWindows()

    # Save results
    bar.close()
    print(f"Total TTC events logged: {ttc_event_count}")

    # Save all CSV files
    io_manager.save_vehicle_metrics(csv_rows)
    io_manager.save_ttc_events(event_processor.ttc_rows)
    io_manager.save_encroachment_events(zone_manager.get_encroachment_events())

    if args.segment_speed and event_processor.segment_results:
        io_manager.save_segment_speeds(event_processor.segment_results)

    # Print summary
    elapsed = tm.time() - t0
    fps = frame_idx / elapsed
    print(f"Done: {frame_idx} frames in {elapsed:.1f}s ({fps:.2f} FPS)")


if __name__ == "__main__":
    main()<|MERGE_RESOLUTION|>--- conflicted
+++ resolved
@@ -465,41 +465,6 @@
 
             # Generate labels and save metrics using smoothed speeds
             labels = []
-<<<<<<< HEAD
-=======
-            for tracker_id in detections.tracker_id:
-                # Get smoothed speed for display
-                if tracker_id in kf_manager.get_all_states():
-                    vx_smooth, vy_smooth = kf_manager.get_smoothed_velocity(tracker_id)
-                    speed_ms = math.hypot(vx_smooth, vy_smooth)
-
-                    # Get confidence and class info
-                    det_idx = list(detections.tracker_id).index(tracker_id)
-                    class_id = int(detections.class_id[det_idx])
-                    class_name = detector_tracker.get_class_name(class_id)
-                    conf = float(detections.confidence[det_idx])
-
-                    # Only save metrics if speed is meaningful
-                    if speed_ms >= args.min_speed_threshold:
-                        csv_rows.append([
-                            frame_idx,
-                            int(tracker_id),
-                            class_name,
-                            conf,
-                            round(speed_ms * 3.6, 2)  # Convert to km/h
-                        ])
-
-                    # Create label
-                    # Around line 469 in main.py, modify this section:
-                    if speed_ms < args.min_speed_threshold:
-                        label = f"#{tracker_id} 0 km/h"
-                    else:
-                        # Add NaN check
-                        if math.isnan(speed_ms) or math.isinf(speed_ms):
-                            label = f"#{tracker_id} 0 km/h"
-                        else:
-                            label = f"#{tracker_id} {int(speed_ms * 3.6)} km/h"
->>>>>>> ab81f904
 
             for det_idx, tracker_id in enumerate(detections.tracker_id):
                 class_id = int(detections.class_id[det_idx])
