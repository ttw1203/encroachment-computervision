"""Configuration management for loading environment variables and zone configurations."""
import os
import json
import yaml
from pathlib import Path
from typing import Tuple, Dict, Any
import numpy as np
from dotenv import load_dotenv


class Config:
    """Centralized configuration management."""

    def __init__(self, env_path: str = ".env.bns"):
        """Initialize configuration from environment file."""
        load_dotenv(dotenv_path=env_path)

        # Video paths
        self.VIDEO_PATH = os.getenv("VIDEO_PATH")
        self.OUTPUT_PATH = os.getenv("OUTPUT_PATH")
        self.ZONE_CHECK_PNG = os.getenv("ZONE_CHECK_PNG")

        # Output directory
        self.RESULTS_OUTPUT_DIR = os.getenv("RESULTS_OUTPUT_DIR", "results")

        # Model configuration
        self.MODEL_WEIGHTS = os.getenv("MODEL_WEIGHTS", "yolov8l.pt")
        self.DEVICE = os.getenv("DEVICE", "cpu")

        # RF-DETR Configuration
        self.RF_DETR_MODEL_PATH = os.getenv("RF_DETR_MODEL_PATH")
        self.RF_DETR_MODEL_TYPE = os.getenv("RF_DETR_MODEL_TYPE", "coco")  # 'custom' or 'coco'
        self.RF_DETR_CUSTOM_CLASSES_PATH = os.getenv("RF_DETR_CUSTOM_CLASSES_PATH")
        self.RF_DETR_RESOLUTION = int(os.getenv("RF_DETR_RESOLUTION", "560"))
        self.RF_DETR_VARIANT = os.getenv("RF_DETR_VARIANT", "base")  # 'base' or 'large'

        # Zone configuration
        self.ENC_ZONE_CONFIG = os.getenv("ENC_ZONE_CONFIG")

        # Speed calibration configuration
        self.SPEED_CALIBRATION_MODEL_TYPE = os.getenv("SPEED_CALIBRATION_MODEL_TYPE", "linear")

        # Linear / RANSAC-Linear model coefficients
        self.SPEED_CALIBRATION_MODEL_A = float(os.getenv("SPEED_CALIBRATION_MODEL_A", "1.0"))
        self.SPEED_CALIBRATION_MODEL_B = float(os.getenv("SPEED_CALIBRATION_MODEL_B", "0.0"))

        # Polynomial model coefficients (stored as string, will be parsed in main.py)
        self.SPEED_CALIBRATION_POLY_COEFFS = os.getenv("SPEED_CALIBRATION_POLY_COEFFS", "0.0,1.0")

        # Default parameters
        self.CLIP_SECONDS = 20
        self.DISPLAY = False

        # Encroachment parameters
        self.ENCROACH_SECS = 1.0
        self.MOVE_THRESH_METRES = 1.0

        # Future prediction defaults
        self.DEFAULT_NUM_FUTURE_PREDICTIONS = 10
        self.DEFAULT_FUTURE_PREDICTION_INTERVAL = 0.1
        self.DEFAULT_TTC_THRESHOLD = 1.0

        # Tracking parameters
        self.MAX_AGE_SECONDS = 1.0

        # TTC parameters
        self.COLLISION_DISTANCE = 2.0  # meters

<<<<<<< HEAD
    def get_rf_detr_config(self) -> Dict[str, Any]:
        """Get RF-DETR configuration dictionary."""
        config = {
            'model_path': self.RF_DETR_MODEL_PATH,
            'model_type': self.RF_DETR_MODEL_TYPE,
            'resolution': self.RF_DETR_RESOLUTION,
            'variant': self.RF_DETR_VARIANT
        }

        # Add custom classes path if using custom model
        if self.RF_DETR_MODEL_TYPE == 'custom':
            config['classes_path'] = self.RF_DETR_CUSTOM_CLASSES_PATH

        return config

    def validate_rf_detr_config(self) -> bool:
        """Validate RF-DETR configuration."""
        # Check resolution is divisible by 56
        if self.RF_DETR_RESOLUTION % 56 != 0:
            raise ValueError(f"RF-DETR resolution ({self.RF_DETR_RESOLUTION}) must be divisible by 56")

        # Check variant is valid
        if self.RF_DETR_VARIANT not in ['base', 'large']:
            raise ValueError(f"RF-DETR variant must be 'base' or 'large', got: {self.RF_DETR_VARIANT}")

        # Check custom model configuration
        if self.RF_DETR_MODEL_TYPE == 'custom':
            if not self.RF_DETR_MODEL_PATH:
                raise ValueError("RF_DETR_MODEL_PATH must be specified for custom models")

            if not self.RF_DETR_CUSTOM_CLASSES_PATH:
                raise ValueError("RF_DETR_CUSTOM_CLASSES_PATH must be specified for custom models")

            # Check if files exist
            if not os.path.exists(self.RF_DETR_MODEL_PATH):
                raise FileNotFoundError(f"RF-DETR model not found: {self.RF_DETR_MODEL_PATH}")

            if not os.path.exists(self.RF_DETR_CUSTOM_CLASSES_PATH):
                raise FileNotFoundError(f"RF-DETR classes file not found: {self.RF_DETR_CUSTOM_CLASSES_PATH}")

        return True

    @staticmethod
    def load_rf_detr_custom_classes(classes_path: str) -> Dict[str, str]:
        """Load custom class mapping from JSON file."""
        try:
            with open(classes_path, 'r') as f:
                class_map = json.load(f)

            # Validate format - should be {id: name} mapping
            if not isinstance(class_map, dict):
                raise ValueError("Custom classes file must contain a JSON object")

            # Convert all keys to strings for consistency
            return {str(k): str(v) for k, v in class_map.items()}

        except json.JSONDecodeError as e:
            raise ValueError(f"Invalid JSON in custom classes file: {e}")
        except Exception as e:
            raise ValueError(f"Error loading custom classes file: {e}")
=======
        # Speed stabilization parameters
        self.SPEED_SMOOTHING_WINDOW = int(os.getenv("SPEED_SMOOTHING_WINDOW", "5"))
        self.MAX_ACCELERATION = float(os.getenv("MAX_ACCELERATION", "5.0"))
        self.MIN_SPEED_THRESHOLD = float(os.getenv("MIN_SPEED_THRESHOLD", "0.1"))
>>>>>>> b8bf8c59

    @staticmethod
    def load_zones(path: str) -> Tuple[np.ndarray, np.ndarray]:
        """Load zone polygons from YAML or JSON file."""
        ext = os.path.splitext(path)[1].lower()
        with open(path, "r") as f:
            data = yaml.safe_load(f) if ext in {".yml", ".yaml"} else json.load(f)

        left = np.asarray(data["left_zone"], np.int32)
        right = np.asarray(data["right_zone"], np.int32)
        return left, right

    @staticmethod
    def load_segments(path: str) -> Tuple[np.ndarray, np.ndarray]:
        """Load segment entry/exit lines from configuration file."""
        with open(path, "r") as f:
            data = yaml.safe_load(f)
        entry = np.asarray(data["segment_entry"], np.int32)
        exit_ = np.asarray(data["segment_exit"], np.int32)
        return entry, exit_

    def get_source_target_points(self) -> Tuple[np.ndarray, np.ndarray]:
        """Get source and target points for view transformation."""
        with open(self.ENC_ZONE_CONFIG, "r") as f:
            data = yaml.safe_load(f)

        SOURCE = np.array(data.get("source_points", [[1281, 971], [2309, 971], [6090, 2160], [-2243, 2160]]))
        TARGET_WIDTH = data.get("target_width", 50)
        TARGET_HEIGHT = data.get("target_height", 130)

        TARGET = np.array([
            [0, 0],
            [TARGET_WIDTH - 1, 0],
            [TARGET_WIDTH - 1, TARGET_HEIGHT - 1],
            [0, TARGET_HEIGHT - 1],
        ])

        return SOURCE, TARGET<|MERGE_RESOLUTION|>--- conflicted
+++ resolved
@@ -11,7 +11,7 @@
 class Config:
     """Centralized configuration management."""
 
-    def __init__(self, env_path: str = ".env.bns"):
+    def __init__(self, env_path: str = ".env.mirpur"):
         """Initialize configuration from environment file."""
         load_dotenv(dotenv_path=env_path)
 
@@ -66,7 +66,6 @@
         # TTC parameters
         self.COLLISION_DISTANCE = 2.0  # meters
 
-<<<<<<< HEAD
     def get_rf_detr_config(self) -> Dict[str, Any]:
         """Get RF-DETR configuration dictionary."""
         config = {
@@ -127,12 +126,11 @@
             raise ValueError(f"Invalid JSON in custom classes file: {e}")
         except Exception as e:
             raise ValueError(f"Error loading custom classes file: {e}")
-=======
+
         # Speed stabilization parameters
         self.SPEED_SMOOTHING_WINDOW = int(os.getenv("SPEED_SMOOTHING_WINDOW", "5"))
         self.MAX_ACCELERATION = float(os.getenv("MAX_ACCELERATION", "5.0"))
         self.MIN_SPEED_THRESHOLD = float(os.getenv("MIN_SPEED_THRESHOLD", "0.1"))
->>>>>>> b8bf8c59
 
     @staticmethod
     def load_zones(path: str) -> Tuple[np.ndarray, np.ndarray]:
